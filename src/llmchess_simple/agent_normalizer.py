--- conflicted
+++ resolved
@@ -10,23 +10,13 @@
 
 """
 from __future__ import annotations
-<<<<<<< HEAD
 import asyncio, logging, re
 from agents import Agent, Runner, ModelSettings
 from .config import SETTINGS
-=======
-import asyncio, logging, os, re
-from agents import Agent, Runner, ModelSettings
->>>>>>> 8bbf3dd4
 
 log = logging.getLogger("agent_normalizer") 
 
-<<<<<<< HEAD
 USE_GUARD_AGENT = SETTINGS.use_guard_agent
-=======
-# Enable guard agent by default (controlled by env flag only).
-USE_GUARD_AGENT = (os.environ.get("LLMCHESS_USE_GUARD_AGENT", "1") != "0")
->>>>>>> 8bbf3dd4
 
 INSTRUCTIONS = (
     "You receive a raw reply.\n"
